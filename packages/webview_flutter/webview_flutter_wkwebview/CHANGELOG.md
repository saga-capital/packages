<<<<<<< HEAD
## 3.8.0

* Adds support to register a callback to receive JavaScript console messages. See `WebKitWebViewController.setConsoleLogCallback`.
=======
## 3.7.2

* Fixes bug where `PlatformWebViewWidget` doesn't rebuild when the controller changes.
>>>>>>> 26889ce8

## 3.7.1

* Updates pigeon version to `10.1.4`.

## 3.7.0

* Adds support for `WebResouceError.url`.

## 3.6.3

* Introduces `NSError.toString` for better diagnostics.

## 3.6.2 

* Fixes unawaited_futures violations.

## 3.6.1

* Fixes bug where a native `NSURL` could be removed from an `InstanceManager` if it is equal to an
  already present `NSURL`.
* Fixes compile-time error from using `WKWebView.inspectable` on unsupported Xcode versions.

## 3.6.0

* Adds support to enable debugging of web contents on the latest versions of WebKit. See
  `WebKitWebViewController.setInspectable`.

## 3.5.0

* Adds support to limit navigation to pages within the app’s domain. See
  `WebKitWebViewControllerCreationParams.limitsNavigationsToAppBoundDomains`.

## 3.4.4

* Removes obsolete null checks on non-nullable values.

## 3.4.3

* Replace `describeEnum` with the `name` getter.

## 3.4.2

* Fixes an exception caused by the `onUrlChange` callback passing a null `NSUrl`.

## 3.4.1

* Fixes internal type conversion error.
* Adds internal unknown enum values to handle api updates.

## 3.4.0

* Adds support for `PlatformWebViewController.setOnPlatformPermissionRequest`.

## 3.3.0

* Adds support for `PlatformNavigationDelegate.onUrlChange`.

## 3.2.4

* Updates pigeon to fix warnings with clang 15.
* Updates minimum Flutter version to 3.3.
* Fixes common typos in tests and documentation.

## 3.2.3

* Updates to `pigeon` version 7.

## 3.2.2

* Changes Objective-C to use relative imports.

## 3.2.1

* Clarifies explanation of endorsement in README.
* Aligns Dart and Flutter SDK constraints.

## 3.2.0

* Updates minimum Flutter version to 3.3 and iOS 11.

## 3.1.1

* Updates links for the merge of flutter/plugins into flutter/packages.

## 3.1.0

* Adds support to access native `WKWebView`.

## 3.0.5

* Renames Pigeon output files.

## 3.0.4

* Fixes bug that prevented the web view from being garbage collected.

## 3.0.3

* Updates example code for `use_build_context_synchronously` lint.

## 3.0.2

* Updates code for stricter lint checks.

## 3.0.1

* Adds support for retrieving navigation type with internal class.
* Updates README with details on contributing.
* Updates pigeon dev dependency to `4.2.13`.

## 3.0.0

* **BREAKING CHANGE** Updates platform implementation to `2.0.0` release of
  `webview_flutter_platform_interface`. See
  [webview_flutter](https://pub.dev/packages/webview_flutter/versions/4.0.0) for updated usage.
* Updates code for `no_leading_underscores_for_local_identifiers` lint.

## 2.9.5

* Updates imports for `prefer_relative_imports`.

## 2.9.4

* Fixes avoid_redundant_argument_values lint warnings and minor typos.
* Fixes typo in an internal method name, from `setCookieForInsances` to `setCookieForInstances`.

## 2.9.3

* Updates `webview_flutter_platform_interface` constraint to the correct minimum
  version.

## 2.9.2

* Fixes crash when an Objective-C object in `FWFInstanceManager` is released, but the dealloc
  callback is no longer available.

## 2.9.1

* Fixes regression where the behavior for the `UIScrollView` insets were removed.

## 2.9.0

* Ignores unnecessary import warnings in preparation for [upcoming Flutter changes](https://github.com/flutter/flutter/pull/106316).
* Replaces platform implementation with WebKit API built with pigeon.

## 2.8.1

* Ignores unnecessary import warnings in preparation for [upcoming Flutter changes](https://github.com/flutter/flutter/pull/104231).

## 2.8.0

* Raises minimum Dart version to 2.17 and Flutter version to 3.0.0.

## 2.7.5

* Minor fixes for new analysis options.

## 2.7.4

* Removes unnecessary imports.
* Fixes library_private_types_in_public_api, sort_child_properties_last and use_key_in_widget_constructors
  lint warnings.

## 2.7.3

* Removes two occurrences of the compiler warning: "'RequiresUserActionForMediaPlayback' is deprecated: first deprecated in ios 10.0".

## 2.7.2

* Fixes an integration test race condition.
* Migrates deprecated `Scaffold.showSnackBar` to `ScaffoldMessenger` in example app.

## 2.7.1

* Fixes header import for cookie manager to be relative only.

## 2.7.0

* Adds implementation of the `loadFlutterAsset` method from the platform interface.

## 2.6.0

* Implements new cookie manager for setting cookies and providing initial cookies.

## 2.5.0

* Adds an option to set the background color of the webview.
* Migrates from `analysis_options_legacy.yaml` to `analysis_options.yaml`.
* Integration test fixes.
* Updates to webview_flutter_platform_interface version 1.5.2.

## 2.4.0

* Implemented new `loadFile` and `loadHtmlString` methods from the platform interface.

## 2.3.0

* Implemented new `loadRequest` method from platform interface.

## 2.2.0

* Implemented new `runJavascript` and `runJavascriptReturningResult` methods in platform interface.

## 2.1.0

* Add `zoomEnabled` functionality.

## 2.0.14

* Update example App so navigation menu loads immediatly but only becomes available when `WebViewController` is available (same behavior as example App in webview_flutter package).

## 2.0.13

* Extract WKWebView implementation from `webview_flutter`.<|MERGE_RESOLUTION|>--- conflicted
+++ resolved
@@ -1,12 +1,10 @@
-<<<<<<< HEAD
 ## 3.8.0
 
 * Adds support to register a callback to receive JavaScript console messages. See `WebKitWebViewController.setConsoleLogCallback`.
-=======
+
 ## 3.7.2
 
 * Fixes bug where `PlatformWebViewWidget` doesn't rebuild when the controller changes.
->>>>>>> 26889ce8
 
 ## 3.7.1
 
